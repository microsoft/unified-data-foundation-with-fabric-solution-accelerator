--- conflicted
+++ resolved
@@ -130,13 +130,10 @@
             -FabricCapacityName '${{ steps.bicep-deploy.outputs.AZURE_FABRIC_CAPACITY_NAME }}' \
             -FabricWorkspaceName '${{ env.AZURE_FABRIC_WORKSPACE_NAME_DEV }}' \
             -FabricAdmins '${{ steps.bicep-deploy.outputs.AZURE_FABRIC_ADMIN_MEMBERS }}' \
-<<<<<<< HEAD
-            -FabricAdminsByObjectId '["47369fa5-b1de-4e63-b4f0-5fac0ab317ce"]'
-=======
+            -FabricAdminsByObjectId '["47369fa5-b1de-4e63-b4f0-5fac0ab317ce"]' \
             -SkipPythonVirtualEnvironment \
             -SkipPythonDependencies \
             -SkipPipUpgrade
->>>>>>> b4c81668
 
           echo "✅ Fabric items provisioning completed"
 
